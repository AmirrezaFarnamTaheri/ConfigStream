--- conflicted
+++ resolved
@@ -1,10 +1,5 @@
 {
-<<<<<<< HEAD
-  "last_updated_utc": "2025-10-30T20:58:09.533700+00:00",
+  "last_updated_utc": "2025-10-30T21:03:58.487170+00:00",
   "total_proxies": 8594,
   "chosen_proxies": 1000
-=======
-  "last_updated_utc": "2025-10-30T20:58:14.784374+00:00",
-  "total_proxies": 0
->>>>>>> 924cc59d
 }